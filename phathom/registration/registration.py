from itertools import product
from functools import partial
import numpy as np
import zarr
from numcodecs import Blosc
from skimage import feature, filters
import multiprocessing
from scipy.optimize import minimize, basinhopping, differential_evolution
from scipy.ndimage import map_coordinates
from scipy import spatial
from scipy.interpolate import Rbf, RegularGridInterpolator
from skimage.external import tifffile
from skimage.filters import threshold_otsu
from sklearn.neighbors import NearestNeighbors
from sklearn.preprocessing import PolynomialFeatures
from sklearn.linear_model import LinearRegression
import torch
import torch.nn.functional as F
import tqdm
import time
from functools import partial
from phathom import utils
from phathom.registration import pcloud
from phathom.io import conversion
from phathom import plotting


def chunk_coordinates(shape, chunks):
    """Calculate the global coordaintes for each chunk's starting position

    Parameters
    ----------
    shape : tuple
        shape of the image to chunk
    chunks : tuple
        shape of each chunk

    Returns
    -------
    start : list
        the starting indices of each chunk

    """
    nb_chunks = utils.chunk_dims(shape, chunks)
    start = []
    for indices in product(*tuple(range(n) for n in nb_chunks)):
        start.append(tuple(i*c for i, c in zip(indices, chunks)))
    return start


def chunk_bboxes(shape, chunks, overlap):
    """Calculates the bounding box coordinates for each overlapped chunk

    Parameters
    ----------
    shape : tuple
        overall shape
    chunks : tuple
        tuple containing the shape of each chunk
    overlap : int
        int indicating number of voxels to overlap adjacent chunks

    Returns
    -------
    chunk_coords : list
        starting indices for each chunk wrt the top-upper-left
    start : list
        starting indices for each bbox with overlap
    stop : list
        stopping indices for each bbox with overlap

    """
    chunk_coords = chunk_coordinates(shape, chunks)
    start = []
    stop = []
    for coord in chunk_coords:
        start.append(tuple(max(0, s-overlap) for s in coord))
        stop.append(tuple(min(e, s+c+overlap) for s,c,e in zip(coord, chunks, shape)))
    return chunk_coords, start, stop


def chunk_generator(z_arr, overlap):
    """Reads the chunks from a 3D on-disk zarr array

    Parameters
    ----------
    z_arr : zarr
        input zarr array
    overlap : int
        int indicating number of voxels to overlap adjacent chunks

    Yields
    ------
    start : tuple
        starting index of the next chunk in the `z_arr`
    stop : tuple
        stopping index of the next chunk in the `z_arr`

    """
    _, starts, stops = chunk_bboxes(z_arr.shape, z_arr.chunks, overlap)
    for start, stop in zip(starts, stops):
        yield start, stop


def detect_blobs(bbox, z_arr, sigma, min_distance, min_intensity):
    """Detects blobs in an image using local maxima

    Parameters
    ----------
    bbox : tuple
        tuple of two tuples with start-stop indices of chunk
    z_arr : zarr
        reference to persistent zarr array
    sigma : float
        float for gaussian blurring

    Returns
    -------
    array
        (N,3) ndarray of blob coordinates

    """
    start, stop = bbox
    z0, y0, x0 = start
    z1, y1, x1 = stop
    img = z_arr[z0:z1, y0:y1, x0:x1]

    smoothed = filters.gaussian(img, sigma=sigma, preserve_range=True)
    if np.any(smoothed > 0):
        thresh = threshold_otsu(smoothed)
    else:
        thresh = 1.0  # Otsu fails if all voxels are black
    peaks = feature.peak_local_max(smoothed,
                                   min_distance=min_distance,
                                   threshold_abs=max(min_intensity, thresh))
    # Note that using mean here can introduce from chunk artifacts
    return peaks


def detect_blobs_parallel(z_arr, sigma, min_distance, min_intensity, overlap, nb_workers):
    """Detects blobs in a chunked zarr array in parallel using local maxima

    Parameters
    ----------
    z_arr : zarr
        input zarr array
    sigma : float
        float for gaussian blurring
    min_distance : float
        minimum distance in voxels allowed between blobs
    min_intensity : float
        minimum gray-level intensity allowed for blobs
    overlap : float
        int indicating how much overlap to include between adjacent chunks
    nb_workers : int
        number of parallel processes to use

    Returns
    -------
    array
        (N,3) ndarray of blob coordinates

    """
    chunk_coords, starts, _ = chunk_bboxes(z_arr.shape, z_arr.chunks, overlap)

    detect_blobs_in_chunk = partial(detect_blobs,
                                    z_arr=z_arr,
                                    sigma=sigma,
                                    min_distance=min_distance,
                                    min_intensity=min_intensity)
    chunks = list(chunk_generator(z_arr, overlap))

    pts_list = []
    with multiprocessing.Pool(nb_workers) as pool:
        r = list(tqdm.tqdm(pool.imap(detect_blobs_in_chunk, chunks), total=len(chunks)))

    for i, pts_local in enumerate(r):
        if len(pts_local) == 0:
            continue

        chunk_coord = np.asarray(chunk_coords[i])
        start = np.asarray(starts[i])

        local_start = chunk_coord - start
        local_stop = local_start + np.array(z_arr.chunks)

        idx = np.all(np.logical_and(local_start <= pts_local, pts_local < local_stop), axis=1)
        pts_trim = pts_local[idx]

        pts_list.append(pts_trim + start)

    if len(pts_list) == 0:
        return np.zeros((0, 3))
    else:
        return np.concatenate(pts_list)


def pts_to_img(pts, shape, path):
    """Saves a set of points into a binary image

    Parameters
    ----------
    pts: an (N, D) array with N D-dimensional points
    shape: a tuple describing the overall shape of the image
    path: path to save the output tiff image

    Returns
    -------
    img : array
        An 8-bit image array

    """
    from skimage.external import tifffile
    img = np.zeros(shape, dtype='uint8')
    img[tuple(pts.T)] = 255
    tifffile.imsave(path, img)
    return img


def mark_pts(arr, pts, cval=None):
    """Mark a list of points in an array using 3-voxel cubes

    Parameters
    ----------
    arr : array
        Input array to modify
    pts : array
        Points to mark
    cval : int, optional
        fill value, defaults to unique labels

    Returns
    -------
    arr : array
        Original array with the blob marked

    """

    for i, pt in enumerate(pts):
        if cval is None:
            label = i+1
        else:
            label = cval
        arr[pt[0], pt[1], pt[2]] = label
        if 1 < pt[0] < arr.shape[0]-2:
            if 1 < pt[1] < arr.shape[1]-2:
                if 1 < pt[2] < arr.shape[2]-2:
                    arr[pt[0]-2:pt[0]+2, pt[1]-2:pt[1]+2, pt[2]-2:pt[2]+2] = cval
    return arr


def estimate_rigid(fixed_inliers, moving_inliers):
    """Estimate a rigid transformation from fixed to moving points using SVD

    Parameters
    ----------
    fixed_inliers : array
        array (N, 3) of fixed coordinates
    moving_inliers: array
        array (N, 3) of corresponding moving coordinates

    Returns
    -------
    t : array
        translation vector
    r : array
        rotation matrix

    """
    # Find centroids
    fixed_centroid = np.mean(fixed_inliers, axis=0)
    moving_centroid = np.mean(moving_inliers, axis=0)
    # Find covariance matrix
    M = np.zeros((3, 3))
    for f, m in zip(fixed_inliers, moving_inliers):
        M += np.outer(f - fixed_centroid, m - moving_centroid)
    # Get rigid transformation
    u, s, vh = np.linalg.svd(M)
    r = vh.T.dot(u.T)
    t = moving_centroid - r.dot(fixed_centroid)
    return t, r


def indices_to_um(pts, voxel_dimensions):
    """Convert indicies to micron units wrt the top-upper-left

    Parameters
    ----------
    pts : array
        2D array (N, D) of ints to convert
    voxel_dimensions : array
        1D array (D,) of floats representing voxel shape

    """
    return np.array([d*pts[:, i] for d, i in zip(voxel_dimensions, range(len(voxel_dimensions)))]).T


def um_to_indices(pts_um, voxel_dimensions):
    """Convert micron units wtf top-upper-left to indices

    Parameters
    ----------
    pts_um : array
        2D array (N, D) of floats in micron to convert
    voxel_dimensions: array
        1D array (D,) of floats representing voxel shape

    """
    return np.array([pts_um[:, i]/d for d, i in zip(voxel_dimensions, range(len(voxel_dimensions)))]).T


def rigid_transformation(t, r, pts):
    """Apply rotation and translation (rigid transformtion) to a set of points

    Parameters
    ----------
    t : array
        1D array representing the translation vector
    r : array
        2D array representing the rotation matrix

    """
    return r.dot(pts.T).T + t


def rigid_residuals(t, r, fixed_pts, moving_pts):
    """Compute the residuals for all points after the rigid transformation

    Parameters
    ----------
    t : array
        1D array (D,) of the translation
    r : array
        2D array (D, D) of the rotation matrix
    fixed_pts : array
        2D array (N, D) of points to transform
    moving_pts : array
        2D array (N, D) of target points

    """
    return moving_pts - rigid_transformation(t, r, fixed_pts)


def residuals_to_distances(residuals):
    """Compute the Euclidean distances given residuals in each dimension

    Parameters
    ----------
    residuals : array
        2D array (N, D) of residuals

    """
    return np.linalg.norm(residuals, axis=-1)


def average_distance(distances):
    """Compute the average Euclidean distance over a sequence of distances

    Parameters
    ----------
    distances : array
        1D array (N,) of distances

    """
    return np.mean(distances)


def shape_to_coordinates(shape):
    """Build an array containing all array indices for a given shape

    Parameters
    ----------
    shape : array-like
        array-like containing 3 ints representing the array shape

    """
    indices = np.indices(shape)
    coords = indices.reshape((indices.shape[0], np.prod(indices.shape[1:]))).T
    return coords


def interpolate(image, coordinates, order=3):
    """Interpolate an image at a list of coordinates

    Parameters
    ----------
    image : array
        array to interpolate
    coordinates : array
        2D array (N, D) of N coordinates to be interpolated
    order : int
        polynomial order of the interpolation (default: 3, cubic)

    """
    output = map_coordinates(image,
                             coordinates.T,
                             output=None,
                             order=order,
                             mode='constant',
                             cval=0.0,
                             prefilter=True)
    return output


def mean_square_error(fixed, transformed):
    """Calculate the nmean squared error between two images

    Parameters
    ----------
    fixed : array
        array of first image to be compared
    transformed : array
        array of second image to be compared

    """
    idx = np.where(transformed > 0)
    a = fixed[idx]
    b = transformed[idx]
    return np.mean(np.linalg.norm(a-b))


transformation = None


def register_slice(moving_img, zslice, output_shape, transformation, batch_size=None, padding=4):
    """Apply transformation and interpolate for a single z slice in the output

    Parameters
    ----------
    moving_img : zarr array
        input image to be interpolated
    zslice : int
        index of the z-slice to compute
    output_shape : tuple
        shape of the output image
    transformation : callable
        mapping from output image coordinates to moving image coordinates
    batch_size : int, optional
        number of points to transform at a time. Default, all coordinates
    padding : int, optional
        amount of padding to use when extracting pixels for interpolation

    Returns
    -------
    registered_img : ndarray
        registered slice from the moving image

    """
    img_shape = np.array(output_shape)
    local_coords = shape_to_coordinates(img_shape)
    global_coords = np.hstack((zslice*np.ones((local_coords.shape[0], 1)), local_coords))

    if batch_size is None:
        moving_coords = transformation(pts=global_coords)
    else:
        moving_coords = np.empty_like(global_coords)
        nb_pts = len(global_coords)
        nb_batches = int(np.ceil(nb_pts/batch_size))
        for i in tqdm.tqdm(range(nb_batches)):
            batch_start = i*batch_size
            if i == nb_batches-1:
                batch_stop = nb_pts
            else:
                batch_stop = batch_start + batch_size
            moving_coords[batch_start:batch_stop] = transformation(pts=global_coords[batch_start:batch_stop])

    # Find the padded bounding box of the warped chunk coordinates
    transformed_start = tuple(np.floor(moving_coords.min(axis=0) - padding).astype('int'))
    transformed_stop = tuple(np.ceil(moving_coords.max(axis=0) + padding).astype('int'))

    # Read in the available portion data (not indexing outside the moving image boundary)
    moving_start = tuple(max(0, s) for s in transformed_start)
    moving_stop = tuple(min(e, s) for e, s in zip(moving_img.shape, transformed_stop))
    moving_coords_local = moving_coords - np.array(moving_start)

    moving_data = moving_img[moving_start[0]:moving_stop[0],
                  moving_start[1]:moving_stop[1],
                  moving_start[2]:moving_stop[2]]

    # interpolate the moving data
    interp_values = interpolate(moving_data, moving_coords_local, order=1)
    registered_img = np.reshape(interp_values, output_shape)
    return registered_img


def register_chunk(moving_img, chunks, output_img, start, fixed_img, batch_size=None, padding=4):
    """Apply transformation and interpolate for a single chunk in the output

    Parameters
    ----------
    moving_img : zarr array
        zarr array with read access to interpolate
    chunks : tuple
        chunk size of the output image (and ideally the fixed image too)
    output_img : zarr array
        zarr array with write access for output
    transformation : callable
        callable that takes a single "pts" argument
    start : tuple
        starting index of the chunk to write
    batch_size : int, optional
        number of points to apply the transformation on at once. Default, whole chunk.
    padding : int, optional
        number of pixels to borrow from adjacent chunks in `fixed_img`. Default, 4.

    """
    global transformation

    # zarr.blosc.use_threads = True

    # Get dimensions
    chunks = np.array(chunks)
    img_shape = np.array(output_img.shape)

    # Find the appropriate global stop coordinate and chunk shape accounting for boundary cases
    stop = np.minimum(start + chunks, img_shape)
    chunk_shape = np.array([b-a for a, b in zip(start, stop)])

    # Check the target to see if we need to do anything
    fixed_data = fixed_img[start[0]:stop[0],
                           start[1]:stop[1],
                           start[2]:stop[2]]
    if not np.any(fixed_data):
        output_img[start[0]:stop[0], start[1]:stop[1], start[2]:stop[2]] = np.zeros(chunk_shape, output_img.dtype)
        return

    # Find all global coordinates in the fixed image for this chunk
    local_coords = shape_to_coordinates(chunk_shape)
    global_coords = start + local_coords

    # Find the coordinates on the moving image to be interpolated
    if batch_size is None:
        moving_coords = transformation(pts=global_coords)  # This is using multiple cores
    else:
        moving_coords = np.empty_like(global_coords)
        nb_pts = len(global_coords)
        nb_batches = int(np.ceil(nb_pts/batch_size))
        for i in range(nb_batches):
            batch_start = i*batch_size
            if i == nb_batches-1:
                batch_stop = nb_pts
            else:
                batch_stop = batch_start + batch_size
            moving_coords[batch_start:batch_stop] = transformation(pts=global_coords[batch_start:batch_stop])

    # Find the padded bounding box of the warped chunk coordinates
    transformed_start = tuple(np.floor(moving_coords.min(axis=0)-padding).astype('int'))
    transformed_stop = tuple(np.ceil(moving_coords.max(axis=0)+padding).astype('int'))

    if np.any(np.asarray(transformed_stop) < 0):  # Chunk is outside for some dimension
        interp_chunk = np.zeros(chunk_shape, output_img.dtype)
    elif np.any(np.greater(np.asarray(transformed_start), np.asarray(output_img.shape))): # Chunk is outside
        interp_chunk = np.zeros(chunk_shape, output_img.dtype)
    else:
        # Read in the available portion data (not indexing outside the moving image boundary)
        moving_start = tuple(max(0, s) for s in transformed_start)
        moving_stop = tuple(min(e, s) for e, s in zip(moving_img.shape, transformed_stop))
        moving_coords_local = moving_coords - np.array(moving_start)
        moving_data = moving_img[moving_start[0]:moving_stop[0],
                                 moving_start[1]:moving_stop[1],
                                 moving_start[2]:moving_stop[2]]
        if not np.any(moving_data):  # No need to interpolate if moving image is just zeros
            interp_chunk = np.zeros(chunk_shape, dtype=output_img.dtype)
        else:
            # interpolate the moving data
            interp_values = interpolate(moving_data, moving_coords_local, order=1)
            interp_chunk = np.reshape(interp_values, chunk_shape)

    # write results to disk
    output_img[start[0]:stop[0], start[1]:stop[1], start[2]:stop[2]] = interp_chunk


def _register_chunk(args):
    arr, start_coord, chunks, moving_img, fixed_img, batch_size, padding = args
    register_chunk(moving_img, chunks, arr, start_coord, fixed_img, batch_size, padding)


def register(moving_img, output_img, fixed_img, transform_path, nb_workers, batch_size=None, padding=4):
    """Transform a moving zarr array for registration

    Parameters
    ----------
    moving_img: zarr array
        zarr array with read access to be interpolated
    output_img : zarr array
        zarr array with write access for the output
    transformation : callable
        function that takes one "pts" argument and warps them
    nb_workers : int
        number of processes to work on separate chunks
    batch_size : int, optional
        number of points to apply the transformation on at once. Default, whole chunk.
    padding : int, optional
        number of pixels to borrow from adjacent chunks in `fixed_img`. Default, 4.

    """
    global transformation

    # Get transformation
    transformation = utils.pickle_load(transform_path)

    start_coords = chunk_coordinates(output_img.shape, output_img.chunks)
    args_list = []
    for i, start_coord in tqdm.tqdm(enumerate(start_coords)):
        start = np.asarray(start_coord)
        # args = (moving_img, output_img.chunks, output_img, start, batch_size, padding)
        args = (output_img, start, output_img.chunks, moving_img, fixed_img, batch_size, padding)
        args_list.append(args)
        # register_chunk(*args)

    with multiprocessing.Pool(processes=nb_workers) as pool:
        list(tqdm.tqdm(pool.imap_unordered(_register_chunk, args_list), total=len(args_list)))

    # f = partial(_register_chunk,
    #             moving_img=moving_img,
    #             batch_size=batch_size,
    #             padding=padding)
    #
    # utils.pmap_chunks(f, output_img, output_img.chunks, nb_workers)



def coherence(n_neighbors, fixed_pts_um, moving_pts_um):
    """Calculate the cosine similarity between displacement vectors using `n_neighbors`
    """
    nbrs = NearestNeighbors(n_neighbors=n_neighbors+1, algorithm='kd_tree', n_jobs=-1)
    nbrs.fit(fixed_pts_um)
    distances, indices = nbrs.kneighbors(fixed_pts_um)

    cosine_similarity = np.zeros((fixed_pts_um.shape[0], n_neighbors))
    for i, idxs in enumerate(indices):
        displacement = moving_pts_um[i] - fixed_pts_um[i]

        neighbor_idxs = idxs[1:]
        fixed_neighbors = fixed_pts_um[neighbor_idxs]
        moving_neighbors = moving_pts_um[neighbor_idxs]
        displacement_neighbors = moving_neighbors - fixed_neighbors

        for j, d in enumerate(displacement_neighbors):
            cosine_similarity[i, j] = 1 - spatial.distance.cosine(displacement, d)

    return cosine_similarity.mean(axis=-1)


def match_distance(pts1, pts2):
    """Calculate the distance between matches points"""
    return np.linalg.norm(pts1-pts2, axis=-1)


def fit_polynomial_transform(fixed_keypts, moving_keypts, degree):
    """Fit a low-order polynomial mapping from fixed to moving keypoints"""
    fixed_poly = PolynomialFeatures(degree=degree).fit_transform(fixed_keypts)
    model_z = LinearRegression(fit_intercept=False).fit(fixed_poly,
                                                        moving_keypts[:, 0])
    model_y = LinearRegression(fit_intercept=False).fit(fixed_poly,
                                                        moving_keypts[:, 1])
    model_x = LinearRegression(fit_intercept=False).fit(fixed_poly,
                                                        moving_keypts[:, 2])
    return model_z, model_y, model_x


def polynomial_transform(pts, degree, model_z, model_y, model_x):
    """Apply a low-order polynomial transformation to pts"""
    poly = PolynomialFeatures(degree=degree).fit_transform(pts)
    transformed_keypts = np.empty_like(pts)
    transformed_keypts[:, 0] = model_z.predict(poly)
    transformed_keypts[:, 1] = model_y.predict(poly)
    transformed_keypts[:, 2] = model_x.predict(poly)
    return transformed_keypts


def fit_rbf(affine_pts, moving_pts, smooth=0, mode='thin_plate'):
    rbf_z = Rbf(affine_pts[:, 0], affine_pts[:, 1], affine_pts[:, 2], moving_pts[:, 0], smooth=smooth, function=mode)
    rbf_y = Rbf(affine_pts[:, 0], affine_pts[:, 1], affine_pts[:, 2], moving_pts[:, 1], smooth=smooth, function=mode)
    rbf_x = Rbf(affine_pts[:, 0], affine_pts[:, 1], affine_pts[:, 2], moving_pts[:, 2], smooth=smooth, function=mode)
    return rbf_z, rbf_y, rbf_x


def rbf_transform(pts, rbf_z, rbf_y, rbf_x):
    zi = rbf_z(pts[:, 0], pts[:, 1], pts[:, 2])
    yi = rbf_y(pts[:, 0], pts[:, 1], pts[:, 2])
    xi = rbf_x(pts[:, 0], pts[:, 1], pts[:, 2])
    return np.column_stack([zi, yi, xi])


def nonrigid_transform(pts, affine_transform, rbf_z, rbf_y, rbf_x):
    affine_pts = affine_transform(pts)
    return rbf_transform(affine_pts, rbf_z, rbf_y, rbf_x)


def warp_regular_grid(np_pts, z, y, x, transform):
    Z, Y, X = np.meshgrid(z, y, x, indexing='ij')
    grid = np.column_stack([Z.ravel(), Y.ravel(), X.ravel()])
    values = transform(grid)
    grid_shape = values.shape[-1] * (np_pts,)  # If same # for each
    values_z = np.reshape(values[:, 0], grid_shape)
    values_y = np.reshape(values[:, 1], grid_shape)
    values_x = np.reshape(values[:, 2], grid_shape)
    return values_z, values_y, values_x


def fit_grid_interpolator(z, y, x, values):
    interp_z = RegularGridInterpolator((z, y, x), values[0])  # Could be useful to use map_coordinates here instead
    interp_y = RegularGridInterpolator((z, y, x), values[1])
    interp_x = RegularGridInterpolator((z, y, x), values[2])
    return interp_z, interp_y, interp_x


def interpolator(pts, interp):
    interp_z, interp_y, interp_x = interp
    values_z = interp_z(pts)
    values_y = interp_y(pts)
    values_x = interp_x(pts)
    return np.column_stack([values_z, values_y, values_x])


class MapCoordinatesInterpolator:

    def __init__(self, values, shape, order=1):
        self.values = values
        self.shape = shape
        self.order = order

    def __call__(self, pts):
        # pts must be (n, 3)
        # scale pixel coordinates to grid coordinates
        coords = tuple(pts[:, i]/(self.shape[i]-1)*(self.values.shape[i]-1) for i in range(pts.shape[-1]))
        coords = np.asarray(coords)
        results = map_coordinates(self.values, coords, order=self.order)
        return results


def fit_map_interpolator(values, shape, order=1):
    interp_z = MapCoordinatesInterpolator(values[0], shape, order)
    interp_y = MapCoordinatesInterpolator(values[1], shape, order)
    interp_x = MapCoordinatesInterpolator(values[2], shape, order)
    return interp_z, interp_y, interp_x


<<<<<<< HEAD
class TorchInterpolator:

    def __init__(self, values):
        self.values = torch.from_numpy(values).float()

    def __call__(self, grid):
        grid = torch.from_numpy(grid).float()
        values = F.grid_sample(self.values, grid)
        return values.numpy()
=======
def main2():
    import os
    import zarr
    from precomputed_tif.zarr_stack import ZarrStack
    from phathom import io
    from phathom.utils import pickle_load

    working_dir = '/home/jswaney/coregistration'

    # Open images
    fixed_zarr_path = 'fixed/zarr_stack/1_1_1'
    moving_zarr_path = 'moving/zarr_stack/1_1_1'

    fixed_img = io.zarr.open(os.path.join(working_dir, fixed_zarr_path),
                             mode='r')
    moving_img = io.zarr.open(os.path.join(working_dir, moving_zarr_path),
                              mode='r')

    # Load the coordinate interpolator
    interpolator_path = 'map_interpolator.pkl'

    interpolator = pickle_load(os.path.join(working_dir,
                                            interpolator_path))

    # Create a new zarr array for the registered image
    nonrigid_zarr_path = 'moving/registered/1_1_1'

    nonrigid_img = io.zarr.new_zarr(os.path.join(working_dir,
                                                 nonrigid_zarr_path),
                                    fixed_img.shape,
                                    fixed_img.chunks,
                                    fixed_img.dtype)

    # Warp the entire moving image
    nb_workers = 1
    batch_size = None
    padding = 2

    register(moving_img,
             nonrigid_img,
             fixed_img,
             os.path.join(working_dir, interpolator_path),
             nb_workers,
             batch_size=batch_size,
             padding=padding)
>>>>>>> 97b0e23c


def main():
    # Working directory
    # project_path = '/media/jswaney/Drive/Justin/coregistration/whole_brain/'
    project_path = '/home/jswaney/coregistration/'

    # Input images
    voxel_dimensions = (2.0, 1.6, 1.6)
    fixed_zarr_path = project_path + 'fixed/zarr_stack/1_1_1'
    moving_zarr_path = project_path + 'moving/zarr_stack/1_1_1'
    # registered_zarr_path = project_path + 'registered_affine.zarr'
    # preview_zarr_path = project_path + 'registered_preview.zarr'
    # preview_tif_path = project_path + 'registered_preview.tif'

    # Caching intermediate data
    fixed_pts_path = project_path + 'fixed_blobs.npy'
    moving_pts_path = project_path + 'moving_blobs_1200.npy'
    # fixed_pts_img_path = project_path + 'fixed_pts.tif'
    # moving_pts_img_path = project_path + 'moving_pts.tif'
    # fixed_matches_img_path = project_path + 'fixed_matches.tif'
    # moving_matches_img_path = project_path + 'moving_matches.tif'
    fixed_features_path = project_path + 'fixed_features.npy'
    moving_features_path = project_path + 'moving_features.npy'
    # fixed_idx_path = project_path + 'fixed_idx.npy'
    # moving_idx_path = project_path + 'moving_idx.npy'

    # Processing
    nb_workers = 48
    overlap = 8

    # Keypoints
    sigma = (1.2, 2.0, 2.0)
    min_distance = 3
    min_intensity = 600

    # Coarse registration
    niter = 100

    # Nuclei matching
    prominence_thresh = 0.2
    max_distance = 300
    max_feat_dist = 1.0
    dist_thresh = None

    # Transform estimation (RANSAC)
    min_samples = 12
    residual_threshold = 2

    # Interpolation
    batch_size = 10000

    # Output
    compression = 1

    # ---------------------------------- #

    t0 = time.time()

    # print('opening input images')
    # fixed_store = zarr.NestedDirectoryStore(fixed_zarr_path)
    # moving_store = zarr.NestedDirectoryStore(moving_zarr_path)
    # fixed_img = zarr.open(fixed_store, mode='r')
    # moving_img = zarr.open(moving_store, mode='r')

    # print('detecting keypoints')
    # t1 = time.time()
    # fixed_pts = detect_blobs_parallel(fixed_img, sigma, min_distance, min_intensity, nb_workers, overlap)
    # moving_pts = detect_blobs_parallel(moving_img, sigma, min_distance, min_intensity, nb_workers, overlap)
    # t2 = time.time()
    # print('  found {} keypoints in fixed image'.format(len(fixed_pts)))
    # print('  found {} keypoints in moving image'.format(len(moving_pts)))
    # print('  Took {0:.2f} seconds'.format(t2-t1))
    #
    # print('saving blob locations')
    # np.save(fixed_pts_path, fixed_pts)
    # np.save(moving_pts_path, moving_pts)

    # print('saving blob images')
    # fixed_blob_arr = mark_pts(np.zeros(fixed_img.shape, dtype='uint8'), fixed_pts)
    # moving_blob_arr = mark_pts(np.zeros(moving_img.shape, dtype='uint8'), moving_pts)
    # conversion.imsave(fixed_pts_img_path, fixed_blob_arr, compress=1)
    # conversion.imsave(moving_pts_img_path, moving_blob_arr, compress=1)

    print('loading precalculated keypoints')
    fixed_pts = np.load(fixed_pts_path)
    moving_pts = np.load(moving_pts_path)
    fixed_pts_um = np.asarray(voxel_dimensions) * fixed_pts
    moving_pts_um = np.asarray(voxel_dimensions) * moving_pts

    print('extracting features')
    t1 = time.time()
    fixed_features = pcloud.geometric_features(fixed_pts_um, nb_workers)
    moving_features = pcloud.geometric_features(moving_pts_um, nb_workers)
    t2 = time.time()
    print('  Took {0:.2f} seconds'.format(t2 - t1))

    print('saving features')
    np.save(fixed_features_path, fixed_features)
    np.save(moving_features_path, moving_features)

    # print('loading precalculated features')
    # fixed_features = np.load(fixed_features_path)
    # moving_features = np.load(moving_features_path)

    # print('performing coarse registration')
    #
    # print(fixed_img.shape, fixed_pts.shape, fixed_features.shape)
    # print(moving_img.shape, moving_pts.shape, moving_features.shape)


    # print('transforming the fixed point cloud')
    # t1 = time.time()
    #
    # def transform_pts(theta, pts_um):
    #     r = rotation_matrix(theta)
    #     fixed_coords_um_zeroed = pts_um - pts_um.mean(axis=0)
    #     rotated_coords_um_zeroed = rigid_transformation(np.zeros(3), r, fixed_coords_um_zeroed)
    #     transformed_coords_um = rotated_coords_um_zeroed + moving_centroid_um
    #     return transformed_coords_um
    #
    # transformed_pts_um = transform_pts(thetas, fixed_pts_um)
    # t2 = time.time()
    # print('  Took {0:.2f} seconds'.format(t2-t1))

    # print('matching points')
    # t1 = time.time()
    # fixed_idx, moving_idx = pcloud.match_pts(transformed_pts_um,
    #                                          moving_pts_um,
    #                                          fixed_features,
    #                                          moving_features,
    #                                          max_feat_dist,
    #                                          prominence_thresh,
    #                                          max_distance,
    #                                          nb_workers)
    # print('  found {} matches for {} cells'.format(len(fixed_idx), len(fixed_pts)))
    #
    # print('saving matching indices')
    # np.save(fixed_idx_path, fixed_idx)
    # np.save(moving_idx_path, moving_idx)

    # print('Loading cached matches')
    # fixed_idx = np.load(fixed_idx_path)
    # moving_idx = np.load(moving_idx_path)

    # print('Extracting matched points...')
    # fixed_matches = fixed_pts[fixed_idx]
    # moving_matches = moving_pts[moving_idx]

    # coarse_error = np.linalg.norm(moving_pts_um[moving_idx]-transformed_pts_um[fixed_idx], axis=-1).mean()
    # print('Coarse registration error: {} voxels'.format(coarse_error))

    # print('Saving match images')
    # fixed_matches_img = label_pts(np.zeros(fixed_img.shape, dtype='uint16'), fixed_matches)
    # moving_matches_img = label_pts(np.zeros(moving_img.shape, dtype='uint16'), moving_matches)
    # conversion.imsave(fixed_matches_img_path, fixed_matches_img, compress=1)
    # conversion.imsave(moving_matches_img_path, moving_matches_img, compress=1)

    # pcloud.plot_pts(fixed_pts, moving_pts, candid1=fixed_matches, candid2=moving_matches)

    # print('estimating affine transformation with RANSAC')
    # t1 = time.time()
    # ransac, inlier_idx = pcloud.estimate_affine(fixed_matches,
    #                                             moving_matches,
    #                                             min_samples=min_samples,
    #                                             residual_threshold=residual_threshold)
    # transformed_matches = pcloud.register_pts(fixed_matches, ransac)
    # average_residual = np.linalg.norm(transformed_matches - moving_matches, axis=-1).mean()
    # t2 = time.time()
    # print('  {} matches before RANSAC'.format(len(fixed_matches)))
    # print('  {} matches remain after RANSAC'.format(len(inlier_idx)))
    # print('  Ave. residual: {0:.1f} voxels'.format(average_residual))
    # print('  Took {0:.2f} seconds'.format(t2 - t1))

    # print('estimating non-rigid transformation with RBFs')
    # nb_samples = 1000
    #
    # sample_idx = np.random.choice(len(fixed_matches), nb_samples, replace=False)
    # fixed_sample = fixed_matches[sample_idx]
    # moving_sample = moving_matches[sample_idx]
    #
    # correspondence_sample = np.hstack((fixed_sample, moving_sample))
    #
    # from scipy.interpolate import Rbf
    #
    # rbf_z = Rbf(correspondence_sample[:, 0],  # fixed z
    #             correspondence_sample[:, 1],  # fixed y
    #             correspondence_sample[:, 2],  # fixed x
    #             correspondence_sample[:, 3],  # moving z (output)
    #             function='thin-plate',
    #             epsilon=None,
    #             smooth=0)
    #
    # rbf_y = Rbf(correspondence_sample[:, 0],  # fixed z
    #             correspondence_sample[:, 1],  # fixed y
    #             correspondence_sample[:, 2],  # fixed x
    #             correspondence_sample[:, 4],  # moving y (output)
    #             function='thin-plate',
    #             epsilon=None,
    #             smooth=0)
    #
    # rbf_x = Rbf(correspondence_sample[:, 0],  # fixed z
    #             correspondence_sample[:, 1],  # fixed y
    #             correspondence_sample[:, 2],  # fixed x
    #             correspondence_sample[:, 5],  # moving x (output)
    #             function='thin-plate',
    #             epsilon=None,
    #             smooth=0)
    #
    # zm = rbf_z(correspondence_sample[:, 0], correspondence_sample[:, 1], correspondence_sample[:, 2])
    # ym = rbf_y(correspondence_sample[:, 0], correspondence_sample[:, 1], correspondence_sample[:, 2])
    # xm = rbf_x(correspondence_sample[:, 0], correspondence_sample[:, 1], correspondence_sample[:, 2])
    # ave_keypt_resid = np.linalg.norm(np.vstack([zm, ym, xm]).T - moving_sample, axis=-1).mean()
    # print('RBF average residual at keypoints: {0:.1f} voxels'.format(ave_keypt_resid))
    #
    # zm = rbf_z(fixed_matches[:,0], fixed_matches[:,1], fixed_matches[:,2])
    # ym = rbf_y(fixed_matches[:,0], fixed_matches[:,1], fixed_matches[:,2])
    # xm = rbf_x(fixed_matches[:,0], fixed_matches[:,1], fixed_matches[:,2])
    # ave_test_resid = np.linalg.norm(np.vstack([zm, ym, xm]).T - moving_matches, axis=-1).mean()
    # print('RBF average residual on test set: {0:.1f} voxels'.format(ave_test_resid))

    # z = np.linspace(0, fixed_img.shape[0], 10)
    # y = np.linspace(0, fixed_img.shape[1], 10)
    # x = np.linspace(0, fixed_img.shape[2], 10)
    # X, Y, Z = np.meshgrid(x, y, z)
    #
    # zm = rbf_z(Z, Y, X)
    # ym = rbf_y(Z, Y, X)
    # xm = rbf_x(Z, Y, X)
    #
    # print(X.shape, xm.shape)
    # print(zm.max(), ym.max(), xm.max())
    #
    # fig = plt.figure()
    # ax = fig.gca(projection='3d')
    # ax.view_init(0, 0)
    # ax.quiver(X, Y, Z, xm, ym, zm, length=0.1)
    # plt.show()

    # fixed_inliers = fixed_matches[inlier_idx]
    # moving_inliers = moving_matches[inlier_idx]
    # pcloud.plot_pts(fixed_pts, moving_pts, candid1=fixed_inliers, candid2=moving_inliers)

    # print('registering the moving image')
    # t1 = time.time()
    # output_img = zarr.open(registered_zarr_path,
    #                        mode='w',
    #                        shape=fixed_img.shape,
    #                        chunks=fixed_img.chunks,
    #                        dtype=fixed_img.dtype,
    #                        compressor=Blosc(cname='zstd', clevel=1, shuffle=Blosc.BITSHUFFLE))
    # transformation = partial(pcloud.register_pts, linear_model=ransac)
    # register(moving_img, fixed_img, output_img, transformation, nb_workers, batch_size)
    # t2 = time.time()
    # print('  Took {0:.2f} seconds'.format(t2 - t1))
    #
    # print('downsamplingx the registered zarr array')
    # t1 = time.time()
    # conversion.downsample_zarr(output_img, (4, 4, 4), preview_zarr_path, 44)
    # t2 = time.time()
    # print('  Took {0:.2f} seconds'.format(t2 - t1))
    #
    # print('converting zarr to tiffs')
    # t1 = time.time()
    # conversion.zarr_to_tifs(preview_zarr_path, preview_tif_path, nb_workers, compression)
    # t2 = time.time()
    # print('  Took {0:.2f} seconds'.format(t2 - t1))
    #
    # t3 = time.time()
    # print('Total time: {0:.2f} seconds'.format(t3-t0))

# ###################################
# # Cached results
# fixed_pts_path = '/media/jswaney/Drive/Justin/coregistration/whole_brain/fixed_pts.npy'
# moving_pts_path = '/media/jswaney/Drive/Justin/coregistration/whole_brain/moving_pts.npy'
# fixed_features_path = '/media/jswaney/Drive/Justin/coregistration/whole_brain/fixed_features.npy'
# moving_features_path = '/media/jswaney/Drive/Justin/coregistration/whole_brain/moving_features.npy'
#
# fixed_pts = np.load(fixed_pts_path)
# moving_pts = np.load(moving_pts_path)
# fixed_feat = np.load(fixed_features_path)
# moving_feat = np.load(moving_features_path)
# print('keypoints:', fixed_pts.shape, moving_pts.shape)
# print('features:', fixed_feat.shape, moving_feat.shape)
#
#
# import pickle
#
#
# def open_dict(filename):
#     with open(filename, 'rb') as handle:
#         data = pickle.load(handle)
#     return data
#
#
# transformation_dict = open_dict('/media/jswaney/Drive/Justin/coregistration/whole_brain/transformation.pkl')
#
# t = transformation_dict['t']
# center = transformation_dict['center']
# theta = transformation_dict['theta']
#
# print("Translation (px):", t)
# print("Rotation center (px):", center)
# print("Anlges (rad):", theta)
#
#
# from phathom.registration import pcloud, coarse
# from functools import partial
#
# r = pcloud.rotation_matrix(theta)
# transformation = partial(coarse.rigid_transformation,
#                          t=t,
#                          r=r,
#                          center=center)
#
# nb_pts = 1000
#
# transformed_pts = transformation(pts=fixed_pts)
# transformed_idx = np.random.choice(np.arange(fixed_pts.shape[0]), nb_pts)
# moving_idx = np.random.choice(np.arange(moving_pts.shape[0]), nb_pts)
#
# idx_fixed_path = '/media/jswaney/Drive/Justin/coregistration/whole_brain/idx_fixed2.npy'
# idx_moving_path = '/media/jswaney/Drive/Justin/coregistration/whole_brain/idx_moving2.npy'
#
# idx_fixed = np.load(idx_fixed_path)
# idx_moving = np.load(idx_moving_path)
# print('# matches loaded:', idx_fixed.shape[0])
#
# nb_pts = 1000
#
# transformed_pts = transformation(pts=fixed_pts)
# transformed_idx = np.random.choice(np.arange(fixed_pts.shape[0]), nb_pts)
# moving_idx = np.random.choice(np.arange(moving_pts.shape[0]), nb_pts)
#
# voxel_dimensions = (2.0, 1.6, 1.6)
#
# fixed_keypoints_um = fixed_pts[idx_fixed] * np.asarray(voxel_dimensions)
# moving_keypoints_um = moving_pts[idx_moving] * np.asarray(voxel_dimensions)
#
# from sklearn.neighbors import NearestNeighbors
# from scipy import spatial
#
# n_neighbors = 3
# min_similarity = 0.99
#
# nbrs = NearestNeighbors(n_neighbors=n_neighbors + 1, algorithm='kd_tree', n_jobs=-1)
# nbrs.fit(fixed_keypoints_um)
# distances, indices = nbrs.kneighbors(fixed_keypoints_um)
#
# cosine_similarity = np.zeros((idx_fixed.shape[0], n_neighbors))
# for i, idxs in enumerate(indices):
#     displacement = moving_keypoints_um[i] - fixed_keypoints_um[i]
#
#     neighbor_idxs = idxs[1:]
#     fixed_neighbors = fixed_keypoints_um[neighbor_idxs]
#     moving_neighbors = moving_keypoints_um[neighbor_idxs]
#     displacement_neighbors = moving_neighbors - fixed_neighbors
#
#     for j, d in enumerate(displacement_neighbors):
#         cosine_similarity[i, j] = 1 - spatial.distance.cosine(displacement, d)
#
# coherence = cosine_similarity.mean(axis=-1)
#
# inlier_idx = np.where(coherence > min_similarity)
# outlier_idx = np.where(coherence <= min_similarity)
#
# fixed_keypoints_um = fixed_keypoints_um[inlier_idx]
# moving_keypoints_um = moving_keypoints_um[inlier_idx]
#
# print('Average coherence: {}'.format(coherence.mean()))
# print('Found {} outliers'.format(len(coherence) - len(inlier_idx[0])))
#
# resid_thresh = None
# min_samples = 20
#
# ransac, ransac_inliers = pcloud.estimate_affine(fixed_pts[idx_fixed[inlier_idx]],
#                                                 moving_pts[idx_moving[inlier_idx]],
#                                                 min_samples=min_samples,
#                                                 residual_threshold=resid_thresh)
#
#
# affine_keypoints = pcloud.register_pts(fixed_pts[idx_fixed[inlier_idx]], ransac)
# affine_keypoints_um = affine_keypoints * np.asarray(voxel_dimensions)
#
# nonrigid_residuals = np.linalg.norm(affine_keypoints_um-moving_keypoints_um,
#                                     axis=-1)
# ave_resid_nonrigid = np.mean(nonrigid_residuals)
# print(ave_resid_nonrigid)
#
# max_distance = 50
#
# distance_inlier_idx = np.where(nonrigid_residuals < max_distance)
# fixed_keypoints_dist = fixed_pts[idx_fixed[inlier_idx]][distance_inlier_idx]
# moving_keypoints_dist = moving_pts[idx_moving[inlier_idx]][distance_inlier_idx]
# fixed_keypoints_dist_um = fixed_keypoints_dist * np.asarray(voxel_dimensions)
# moving_keypoints_dist_um = moving_keypoints_dist * np.asarray(voxel_dimensions)
#
# ransac, ransac_inliers = pcloud.estimate_affine(fixed_keypoints_dist,
#                                                 moving_keypoints_dist,
#                                                 min_samples=min_samples,
#                                                 residual_threshold=resid_thresh)
#
# affine_keypoints_dist = pcloud.register_pts(fixed_keypoints_dist, ransac)
# affine_keypoints_dist_um = affine_keypoints_dist * np.asarray(voxel_dimensions)
#
# # sklearn uses threading
# from sklearn.preprocessing import PolynomialFeatures
# from sklearn.linear_model import LinearRegression
#
#
# degree = 1
#
#
# def fit_polynomial_transform(fixed_keypts, moving_keypts, degree):
#     fixed_poly = PolynomialFeatures(degree=degree).fit_transform(fixed_keypts)
#     model_z = LinearRegression(fit_intercept=False).fit(fixed_poly,
#                                                         moving_keypts[:, 0])
#     model_y = LinearRegression(fit_intercept=False).fit(fixed_poly,
#                                                         moving_keypts[:, 1])
#     model_x = LinearRegression(fit_intercept=False).fit(fixed_poly,
#                                                         moving_keypts[:, 2])
#     return model_z, model_y, model_x
#
#
# def polynomial_transform(pts, degree, model_z, model_y, model_x):
#     poly = PolynomialFeatures(degree=degree).fit_transform(pts)
#     transformed_keypts = np.empty_like(pts)
#     transformed_keypts[:, 0] = model_z.predict(poly)
#     transformed_keypts[:, 1] = model_y.predict(poly)
#     transformed_keypts[:, 2] = model_x.predict(poly)
#     return transformed_keypts
#
#
# model_z, model_y, model_x = fit_polynomial_transform(fixed_keypoints_dist,
#                                                      moving_keypoints_dist,
#                                                      degree)
#
# affine_transformation = partial(polynomial_transform,
#                                   degree=degree,
#                                   model_z=model_z,
#                                   model_y=model_y,
#                                   model_x=model_x)
#
# from phathom import io
# from mba import mba3
#
#
# fixed_zarr_path = '/media/jswaney/Drive/Justin/coregistration/whole_brain/fixed.zarr'
#
# fixed_img = io.zarr.open(fixed_zarr_path)
#
# cmin = np.zeros(3)
# cmax = np.array(fixed_img.shape)
# coo = affine_keypoints_dist.copy()  # affine(fixed_keypoints_dist)
# val_z = moving_keypoints_dist[:, 0].copy()
# val_y = moving_keypoints_dist[:, 1].copy()
# val_x = moving_keypoints_dist[:, 2].copy()
#
# m0 = 3
#
# interp_z = mba3(cmin, cmax, [m0, m0, m0], coo, val_z)
# interp_y = mba3(cmin, cmax, [m0, m0, m0], coo, val_y)
# interp_x = mba3(cmin, cmax, [m0, m0, m0], coo, val_x)
#
# pred_z = interp_z(affine_keypoints_dist.copy())
# pred_y = interp_y(affine_keypoints_dist.copy())
# pred_x = interp_x(affine_keypoints_dist.copy())
#
# nonrigid_keypoints_dist = np.column_stack([pred_z, pred_y, pred_x])
#
#
# def nonrigid_transform(pts):
#     affine_pts = affine_transformation(pts)
#     affine_pts = affine_pts.copy()
#     zi = interp_z(affine_pts)
#     yi = interp_y(affine_pts)
#     xi = interp_x(affine_pts)
#     return np.column_stack([zi, yi, xi])
#
#
# import zarr
# import numcodecs
# from numcodecs import Blosc
#
#
# moving_zarr_path = '/media/jswaney/Drive/Justin/coregistration/whole_brain/moving.zarr'
#
# moving_img = io.zarr.open(moving_zarr_path)
#
# nb_workers = 1
# batch_size = None  # 10000
#
# output_zarr_path = '/media/jswaney/Drive/Justin/coregistration/whole_brain/nonrigid.zarr'
#
# nonrigid_img = zarr.open(output_zarr_path,
#                          mode='w',
#                          shape=fixed_img.shape,
#                          chunks=fixed_img.chunks,
#                          dtype=fixed_img.dtype,
#                          compressor=Blosc(cname='zstd',
#                                           clevel=1,
#                                           shuffle=Blosc.BITSHUFFLE))
#
# padding = 4
#
# start_coords = chunk_coordinates(fixed_img.shape, fixed_img.chunks)
# args_list = []
# for i, start_coord in enumerate(start_coords):
#     start = np.asarray(start_coord)
#     args = (moving_img, fixed_img.chunks, nonrigid_img, transformation, start, batch_size, padding)
#     args_list.append(args)
#
# # For profiling (somehow this is much faster than starmap with a pool
# for args in args_list:
#     register_chunk(*args)

# register(moving_img,
#          fixed_img,
#          nonrigid_img,
#          nonrigid_transform,
#          nb_workers,
#          batch_size)


if __name__ == '__main__':
    main2()<|MERGE_RESOLUTION|>--- conflicted
+++ resolved
@@ -737,7 +737,6 @@
     return interp_z, interp_y, interp_x
 
 
-<<<<<<< HEAD
 class TorchInterpolator:
 
     def __init__(self, values):
@@ -747,7 +746,8 @@
         grid = torch.from_numpy(grid).float()
         values = F.grid_sample(self.values, grid)
         return values.numpy()
-=======
+
+
 def main2():
     import os
     import zarr
@@ -793,7 +793,6 @@
              nb_workers,
              batch_size=batch_size,
              padding=padding)
->>>>>>> 97b0e23c
 
 
 def main():
