--- conflicted
+++ resolved
@@ -4,12 +4,8 @@
 import zarr
 from numcodecs import Blosc
 from skimage import feature, filters
-<<<<<<< HEAD
-from scipy.optimize import minimize
-=======
 import multiprocessing
 from scipy.optimize import minimize, basinhopping, differential_evolution
->>>>>>> 11e26c12
 from scipy.ndimage import map_coordinates
 from skimage.external import tifffile
 import tqdm
@@ -363,97 +359,7 @@
         pool.starmap(register_chunk, args_list)
 
 
-<<<<<<< HEAD
-def main():
-    # Input images
-    voxel_dimensions = (2.0, 1.6, 1.6)
-    fixed_zarr_path = 'D:/Justin/coregistration/fixed/C0/roi1.zarr'
-    moving_zarr_path = 'D:/Justin/coregistration/moving/C0/roi1.zarr'
-    registered_zarr_path = 'D:/Justin/coregistration/moving/C0/roi3_reg.zarr'
-    registered_tif_path = 'D:/Justin/coregistration/moving/C0/roi3_reg.tif'
-    # Processing
-    overlap = 8
-    # Keypoints
-    sigma = (1.2, 2.0, 2.0)
-    min_distance = 3
-    min_intensity = 100
-    # Density maps
-    bin_size_um = 60
-    # Matching
-    signif_thresh = 0.4
-    dist_thresh = None
-    # Transform estimation (RANSAC)
-    min_samples = 20
-    residual_threshold = 2
-    # Interpolation
-    batch_size = None
-
-    print('opening input images')
-    fixed_img = zarr.open(fixed_zarr_path)
-    moving_img = zarr.open(moving_zarr_path)
-
-    print('detecting keypoints')
-    fixed_pts = detect_blobs_parallel(fixed_img, sigma, min_distance, min_intensity, overlap)
-    moving_pts = detect_blobs_parallel(moving_img, sigma, min_distance, min_intensity, overlap)
-    print('found {} keypoints in fixed image'.format(len(fixed_pts)))
-    print('found {} keypoints in moving image'.format(len(moving_pts)))
-
-    print('calculating density maps')
-    # Convert indices into physical coordiantes in micron
-    fixed_pts_um = np.array([dim*fixed_pts[:,i] for dim, i in zip(voxel_dimensions, range(len(voxel_dimensions)))]).T
-    moving_pts_um = np.array([dim*moving_pts[:,i] for dim, i in zip(voxel_dimensions, range(len(voxel_dimensions)))]).T
-    # Get the physical size of the whole image
-    fixed_max_um = np.array([dim*s for dim, s in zip(voxel_dimensions, fixed_img.shape)])
-    moving_max_um = np.array([dim*s for dim, s in zip(voxel_dimensions, moving_img.shape)])
-    # Calculate the number of bins needed for each image in each dimension
-    fixed_bins = np.ceil(fixed_max_um/bin_size_um)
-    moving_bins = np.ceil(moving_max_um/bin_size_um)
-    # Approximate the point density using a histogram
-    fixed_density, fixed_edges = np.histogramdd(fixed_pts_um, bins=fixed_bins)
-    moving_density, moving_edges = np.histogramdd(moving_pts_um, bins=moving_bins)
-
-    fixed_density = filters.gaussian(fixed_density, sigma=0.8)
-    moving_density = filters.gaussian(moving_density, sigma=0.8)
-
-    bin_dimensions = tuple(bin_size_um for _ in range(3))
-    t, r = maximize_density_correlation(fixed_density, moving_density, bin_dimensions, verbose=True)
-
-    registered_density = transform_density(moving_density,
-                                           fixed_density.shape,
-                                           partial(rigid_transformation, t=t, r=r),
-                                           bin_dimensions)
-
-    import matplotlib.pyplot as plt
-    plt.imshow(fixed_density[2], clim=[0, 20])
-    plt.show()
-    plt.imshow(moving_density[2], clim=[0, 20])
-    plt.show()
-    plt.imshow(registered_density[2], clim=[0, 20])
-    plt.show()
-
-
-    # print('extracting features')
-    # fixed_features = pcloud.geometric_features(fixed_pts, nb_workers)
-    # moving_features = pcloud.geometric_features(moving_pts, nb_workers)
-    #
-    # print('matching points')
-    # fixed_idx, moving_idx = pcloud.match_pts(fixed_features, moving_features, signif_thresh)
-    # fixed_matches = fixed_pts[fixed_idx]
-    # moving_matches = moving_pts[moving_idx]
-    # print('found {} matches'.format(len(fixed_matches)))
-    # # pcloud.plot_pts(fixed_pts, moving_pts, candid1=fixed_matches, candid2=moving_matches)
-    #
-    # print('estimating affine transformation')
-    # ransac, inlier_idx = pcloud.estimate_affine(fixed_matches,
-    #                                             moving_matches,
-    #                                             min_samples=min_samples,
-    #                                             residual_threshold=residual_threshold)
-    # fixed_inliers = fixed_matches[inlier_idx]
-    # moving_inliers = moving_matches[inlier_idx]
-    # print('{} matches remain after RANSAC'.format(len(inlier_idx)))
-    # # pcloud.plot_pts(fixed_pts, moving_pts, candid1=fixed_inliers, candid2=moving_inliers)
-    #
-=======
+
 def genetic_optimization():
     # res = differential_evolution(registration_objective,
     #                              bounds=[(0, 2*np.pi) for _ in range(3)],
@@ -472,7 +378,6 @@
 
 
 def svd_coarse_alignment():
->>>>>>> 11e26c12
     # print('performing coarse alignment')
     # print('pass #1')
     # t, r = estimate_rigid(fixed_inliers, moving_inliers)
